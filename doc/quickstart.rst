--- conflicted
+++ resolved
@@ -9,16 +9,11 @@
 Quick Start
 ~~~~~~~~~~~
 
-<<<<<<< HEAD
 This quick start guide provides a basic installation and start point for further exploration.  The guide has been designed for UNIX systems: Mac OS, Linux OS, Linux VMs and Linux Packet Servers.  The guide employs Curl and Bash commands which are not typically considered safe, but they do provide a simple and quick process for start up.
 
+For a full install, please see :ref:`rs_install`
+
 To begin, execute the following command in a shell or terminal: 
-=======
-_For full install, please see :ref:`rs_install`!_
-
-Typically, Curl and Bash are unsafe, but they are simple and quick.
->>>>>>> 49fc4e39
-
   ::
 
     curl -fsSL https://raw.githubusercontent.com/digitalrebar/provision/master/tools/install.sh | bash -s -- --isolated install
